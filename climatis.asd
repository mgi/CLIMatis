--- conflicted
+++ resolved
@@ -1,19 +1,5 @@
 (in-package #:asdf-user)
 
-<<<<<<< HEAD
-(loop with cwd = (make-pathname
-                  :directory (pathname-directory (load-time-value (or #.*compile-file-pathname*
-                                                                      *load-pathname*))))
-      for subdir in '("Fonts/" "Trees/2-3/" "Backends/CLX-Framebuffer/"
-		      "Gadgets/" "Command/" "Application/"
-		      "Color/" "Zone/" "Layout/" "Graphics/" "Text/" "Drawing/"
-		      "Meter/" "Port/" "Input/" "Sprawl/" "Ostream/" "Paint/"
-		      "Gadgets/" "Gadgets/Default/")
-      do (pushnew (merge-pathnames subdir cwd) asdf:*central-registry* :test #'equal)
-      finally (pushnew cwd asdf:*central-registry* :test #'equal))
-
-=======
->>>>>>> 11d145c9
 (defsystem :climatis
   :depends-on (:climatis-packages
 	       :trivial-benchmark
@@ -24,6 +10,4 @@
 	       :clim3-gadgets :clim3-command
 	       :clim3-input
 	       :clim3-application
-	       :clim3-gadgets :clim3-gadgets-default))
-
-		       +	       :clim3-gadgets :clim3-gadgets-default))